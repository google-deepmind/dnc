--- conflicted
+++ resolved
@@ -65,9 +65,28 @@
 tf.flags.DEFINE_integer("checkpoint_interval", -1,
                         "Checkpointing step interval.")
 
+@tf.function
+def run_model(input_sequence, rnn_model):
+  """Runs model on input sequence."""
+  initial_state = rnn_model.get_initial_state()
+  import ipdb; ipdb.set_trace()
+  output_sequence, _ = tf.nn.dynamic_rnn(
+      cell=rnn_model,
+      inputs=input_sequence,
+      time_major=True,
+      initial_state=initial_state)
 
-def run_model(input_sequence, output_size):
-  """Runs model on input sequence."""
+  return output_sequence
+
+
+def train(num_training_iterations, report_interval):
+  """Trains the DNC and periodically reports the loss."""
+
+  dataset = repeat_copy.RepeatCopy(FLAGS.num_bits, FLAGS.batch_size,
+                                   FLAGS.min_length, FLAGS.max_length,
+                                   FLAGS.min_repeats, FLAGS.max_repeats,
+                                   dtype=tf.float64)
+  dataset_tensors = dataset()
 
   access_config = {
       "memory_size": FLAGS.memory_size,
@@ -80,33 +99,25 @@
   }
   clip_value = FLAGS.clip_value
 
-<<<<<<< HEAD
-  dnc_core = dnc.DNC(access_config, controller_config, output_size, clip_value)
-  initial_state = dnc_core.initial_state(FLAGS.batch_size)
-  output_sequence, _ = tf.compat.v1.nn.dynamic_rnn(
-=======
   dnc_core = dnc.DNC(
-    access_config, controller_config, output_size, FLAGS.batch_size, clip_value)
-  initial_state = dnc_core.get_initial_state()
-  output_sequence, _ = tf.nn.dynamic_rnn(
->>>>>>> f0e95fc3
-      cell=dnc_core,
-      inputs=input_sequence,
-      time_major=True,
-      initial_state=initial_state)
+    access_config, controller_config, dataset.target_size, FLAGS.batch_size, clip_value)
 
-  return output_sequence
+  import ipdb; ipdb.set_trace()
+  # Set up logging.
+  from datetime import datetime
+  import tensorflow as tf2
+  stamp = datetime.now().strftime("%Y%m%d-%H%M%S")
+  logdir = 'logs/func/%s' % stamp
+  writer = tf2.summary.create_file_writer(logdir)
 
+  tf2.summary.trace_on(graph=True, profiler=True)
+  output_logits = run_model(dataset_tensors.observations, dnc_core)
+  with writer.as_default():
+      tf2.summary.trace_export(
+          name="my_func_trace",
+          step=0,
+          profiler_outdir=logdir)
 
-def train(num_training_iterations, report_interval):
-  """Trains the DNC and periodically reports the loss."""
-
-  dataset = repeat_copy.RepeatCopy(FLAGS.num_bits, FLAGS.batch_size,
-                                   FLAGS.min_length, FLAGS.max_length,
-                                   FLAGS.min_repeats, FLAGS.max_repeats)
-  dataset_tensors = dataset()
-
-  output_logits = run_model(dataset_tensors.observations, dataset.target_size)
   # Used for visualization.
   output = tf.round(
       tf.expand_dims(dataset_tensors.mask, -1) * tf.sigmoid(output_logits))
@@ -115,9 +126,11 @@
                             dataset_tensors.mask)
 
   # Set up optimizer with global norm clipping.
-  trainable_variables = tf.compat.v1.trainable_variables()
-  grads, _ = tf.clip_by_global_norm(
-      tf.gradients(ys=train_loss, xs=trainable_variables), FLAGS.max_grad_norm)
+  trainable_variables = dnc_core.trainable_variables
+  import ipdb; ipdb.set_trace()
+  with tf.GradientTape() as gtape:
+      grads = gtape.gradient(train_loss, trainable_variables)
+      grads, _ = tf.clip_by_global_norm(grads, FLAGS.max_grad_norm)
 
   global_step = tf.compat.v1.get_variable(
       name="global_step",

# Copyright 2017 Google Inc.
#
# Licensed under the Apache License, Version 2.0 (the "License");
# you may not use this file except in compliance with the License.
# You may obtain a copy of the License at
#
#      http://www.apache.org/licenses/LICENSE-2.0
#
# Unless required by applicable law or agreed to in writing, software
# distributed under the License is distributed on an "AS IS" BASIS,
# WITHOUT WARRANTIES OR CONDITIONS OF ANY KIND, either express or implied.
# See the License for the specific language governing permissions and
# limitations under the License.
# ==============================================================================
"""A repeat copy task."""
from __future__ import absolute_import
from __future__ import division
from __future__ import print_function

import collections
import numpy as np
import sonnet as snt
import tensorflow as tf

DatasetTensors = collections.namedtuple('DatasetTensors', ('observations',
                                                           'target', 'mask'))


def masked_sigmoid_cross_entropy(logits,
                                 target,
                                 mask,
                                 time_average=False,
                                 log_prob_in_bits=False):
  """Adds ops to graph which compute the (scalar) NLL of the target sequence.

  The logits parametrize independent bernoulli distributions per time-step and
  per batch element, and irrelevant time/batch elements are masked out by the
  mask tensor.

  Args:
    logits: `Tensor` of activations for which sigmoid(`logits`) gives the
        bernoulli parameter.
    target: time-major `Tensor` of target.
    mask: time-major `Tensor` to be multiplied elementwise with cost T x B cost
        masking out irrelevant time-steps.
    time_average: optionally average over the time dimension (sum by default).
    log_prob_in_bits: iff True express log-probabilities in bits (default nats).

  Returns:
    A `Tensor` representing the log-probability of the target.
  """
  xent = tf.nn.sigmoid_cross_entropy_with_logits(labels=target, logits=logits)
  loss_time_batch = tf.reduce_sum(input_tensor=xent, axis=2)
  loss_batch = tf.reduce_sum(input_tensor=loss_time_batch * mask, axis=0)

  batch_size = tf.cast(tf.shape(input=logits)[1], dtype=loss_time_batch.dtype)

  if time_average:
    mask_count = tf.reduce_sum(input_tensor=mask, axis=0)
    loss_batch /= (mask_count + np.finfo(np.float32).eps)

  loss = tf.reduce_sum(input_tensor=loss_batch) / batch_size
  if log_prob_in_bits:
    loss /= tf.math.log(2.)

  return loss


def bitstring_readable(data, batch_size, model_output=None, whole_batch=False):
  """Produce a human readable representation of the sequences in data.

  Args:
    data: data to be visualised
    batch_size: size of batch
    model_output: optional model output tensor to visualize alongside data.
    whole_batch: whether to visualise the whole batch. Only the first sample
        will be visualized if False

  Returns:
    A string used to visualise the data batch
  """

  def _readable(datum):
    return '+' + ' '.join(['-' if x == 0 else '%d' % x for x in datum]) + '+'

  obs_batch = data.observations
  targ_batch = data.target

  iterate_over = range(batch_size) if whole_batch else range(1)

  batch_strings = []
  for batch_index in iterate_over:
    obs = obs_batch[:, batch_index, :]
    targ = targ_batch[:, batch_index, :]

    obs_channels = range(obs.shape[1])
    targ_channels = range(targ.shape[1])
    obs_channel_strings = [_readable(obs[:, i]) for i in obs_channels]
    targ_channel_strings = [_readable(targ[:, i]) for i in targ_channels]

    readable_obs = 'Observations:\n' + '\n'.join(obs_channel_strings)
    readable_targ = 'Targets:\n' + '\n'.join(targ_channel_strings)
    strings = [readable_obs, readable_targ]

    if model_output is not None:
      output = model_output[:, batch_index, :]
      output_strings = [_readable(output[:, i]) for i in targ_channels]
      strings.append('Model Output:\n' + '\n'.join(output_strings))

    batch_strings.append('\n\n'.join(strings))

  return '\n' + '\n\n\n\n'.join(batch_strings)


class RepeatCopy(snt.Module):
  """Sequence data generator for the task of repeating a random binary pattern.

  When called, an instance of this class will return a tuple of tensorflow ops
  (obs, targ, mask), representing an input sequence, target sequence, and
  binary mask. Each of these ops produces tensors whose first two dimensions
  represent sequence position and batch index respectively. The value in
  mask[t, b] is equal to 1 iff a prediction about targ[t, b, :] should be
  penalized and 0 otherwise.

  For each realisation from this generator, the observation sequence is
  comprised of I.I.D. uniform-random binary vectors (and some flags).

  The target sequence is comprised of this binary pattern repeated
  some number of times (and some flags). Before explaining in more detail,
  let's examine the setup pictorially for a single batch element:

  ```none
  Note: blank space represents 0.

  time ------------------------------------------>

                +-------------------------------+
  mask:         |0000000001111111111111111111111|
                +-------------------------------+

                +-------------------------------+
  target:       |                              1| 'end-marker' channel.
                |         101100110110011011001 |
                |         010101001010100101010 |
                +-------------------------------+

                +-------------------------------+
  observation:  | 1011001                       |
                | 0101010                       |
                |1                              | 'start-marker' channel
                |        3                      | 'num-repeats' channel.
                +-------------------------------+
  ```

  The length of the random pattern and the number of times it is repeated
  in the target are both discrete random variables distributed according to
  uniform distributions whose parameters are configured at construction time.

  The obs sequence has two extra channels (components in the trailing dimension)
  which are used for flags. One channel is marked with a 1 at the first time
  step and is otherwise equal to 0. The other extra channel is zero until the
  binary pattern to be repeated ends. At this point, it contains an encoding of
  the number of times the observation pattern should be repeated. Rather than
  simply providing this integer number directly, it is normalised so that
  a neural network may have an easier time representing the number of
  repetitions internally. To allow a network to be readily evaluated on
  instances of this task with greater numbers of repetitions, the range with
  respect to which this encoding is normalised is also configurable by the user.

  As in the diagram, the target sequence is offset to begin directly after the
  observation sequence; both sequences are padded with zeros to accomplish this,
  resulting in their lengths being equal. Additional padding is done at the end
  so that all sequences in a minibatch represent tensors with the same shape.
  """

  def __init__(
      self,
      num_bits=6,
      batch_size=1,
      min_length=1,
      max_length=1,
      min_repeats=1,
      max_repeats=2,
      norm_max=10,
      log_prob_in_bits=False,
      time_average_cost=False,
      name='repeat_copy',):
    """Creates an instance of RepeatCopy task.

    Args:
      name: A name for the generator instance (for name scope purposes).
      num_bits: The dimensionality of each random binary vector.
      batch_size: Minibatch size per realization.
      min_length: Lower limit on number of random binary vectors in the
          observation pattern.
      max_length: Upper limit on number of random binary vectors in the
          observation pattern.
      min_repeats: Lower limit on number of times the obervation pattern
          is repeated in targ.
      max_repeats: Upper limit on number of times the observation pattern
          is repeated in targ.
      norm_max: Upper limit on uniform distribution w.r.t which the encoding
          of the number of repetitions presented in the observation sequence
          is normalised.
      log_prob_in_bits: By default, log probabilities are expressed in units of
          nats. If true, express log probabilities in bits.
      time_average_cost: If true, the cost at each time step will be
          divided by the `true`, sequence length, the number of non-masked time
          steps, in each sequence before any subsequent reduction over the time
          and batch dimensions.
    """
    super(RepeatCopy, self).__init__(name=name)

    self._batch_size = batch_size
    self._num_bits = num_bits
    self._min_length = min_length
    self._max_length = max_length
    self._min_repeats = min_repeats
    self._max_repeats = max_repeats
    self._norm_max = norm_max
    self._log_prob_in_bits = log_prob_in_bits
    self._time_average_cost = time_average_cost

  def _normalise(self, val):
    return val / self._norm_max

  def _unnormalise(self, val):
    return val * self._norm_max

  @property
  def time_average_cost(self):
    return self._time_average_cost

  @property
  def log_prob_in_bits(self):
    return self._log_prob_in_bits

  @property
  def num_bits(self):
    """The dimensionality of each random binary vector in a pattern."""
    return self._num_bits

  @property
  def target_size(self):
    """The dimensionality of the target tensor."""
    return self._num_bits + 1

  @property
  def batch_size(self):
    return self._batch_size

  def __call__(self):
    self._build()
    return self.datasettensor

  @snt.once
  def _build(self):
    """Implements build method which adds ops to graph."""

    # short-hand for private fields.
    min_length, max_length = self._min_length, self._max_length
    min_reps, max_reps = self._min_repeats, self._max_repeats
    num_bits = self.num_bits
    batch_size = self.batch_size

    # We reserve one dimension for the num-repeats and one for the start-marker.
    full_obs_size = num_bits + 2
    # We reserve one target dimension for the end-marker.
    full_targ_size = num_bits + 1
    start_end_flag_idx = full_obs_size - 2
    num_repeats_channel_idx = full_obs_size - 1

    # Samples each batch index's sequence length and the number of repeats.
    sub_seq_length_batch = tf.random.uniform(
        [batch_size], minval=min_length, maxval=max_length + 1, dtype=tf.int32)
    num_repeats_batch = tf.random.uniform(
        [batch_size], minval=min_reps, maxval=max_reps + 1, dtype=tf.int32)

    # Pads all the batches to have the same total sequence length.
    total_length_batch = sub_seq_length_batch * (num_repeats_batch + 1) + 3
    max_length_batch = tf.reduce_max(input_tensor=total_length_batch)
    residual_length_batch = max_length_batch - total_length_batch

    obs_batch_shape = [max_length_batch, batch_size, full_obs_size]
    targ_batch_shape = [max_length_batch, batch_size, full_targ_size]
    mask_batch_trans_shape = [batch_size, max_length_batch]

    obs_tensors = []
    targ_tensors = []
    mask_tensors = []

    # Generates patterns for each batch element independently.
    for batch_index in range(batch_size):
      sub_seq_len = sub_seq_length_batch[batch_index]
      num_reps = num_repeats_batch[batch_index]

      # The observation pattern is a sequence of random binary vectors.
      obs_pattern_shape = [sub_seq_len, num_bits]
      obs_pattern = tf.cast(
          tf.random.uniform(
              obs_pattern_shape, minval=0, maxval=2, dtype=tf.int32),
          tf.float32)

      # The target pattern is the observation pattern repeated n times.
      # Some reshaping is required to accomplish the tiling.
      targ_pattern_shape = [sub_seq_len * num_reps, num_bits]
      flat_obs_pattern = tf.reshape(obs_pattern, [-1])
      flat_targ_pattern = tf.tile(flat_obs_pattern, tf.stack([num_reps]))
      targ_pattern = tf.reshape(flat_targ_pattern, targ_pattern_shape)

      # Expand the obs_pattern to have two extra channels for flags.
      # Concatenate start flag and num_reps flag to the sequence.
      obs_flag_channel_pad = tf.zeros([sub_seq_len, 2])
      obs_start_flag = tf.one_hot(
          [start_end_flag_idx], full_obs_size, on_value=1., off_value=0.)
      num_reps_flag = tf.one_hot(
          [num_repeats_channel_idx],
          full_obs_size,
          on_value=self._normalise(tf.cast(num_reps, tf.float32)),
          off_value=0.)

      # note the concatenation dimensions.
      obs = tf.concat([obs_pattern, obs_flag_channel_pad], 1)
      obs = tf.concat([obs_start_flag, obs], 0)
      obs = tf.concat([obs, num_reps_flag], 0)

      # Now do the same for the targ_pattern (it only has one extra channel).
      targ_flag_channel_pad = tf.zeros([sub_seq_len * num_reps, 1])
      targ_end_flag = tf.one_hot(
          [start_end_flag_idx], full_targ_size, on_value=1., off_value=0.)
      targ = tf.concat([targ_pattern, targ_flag_channel_pad], 1)
      targ = tf.concat([targ, targ_end_flag], 0)

      # Concatenate zeros at end of obs and begining of targ.
      # This aligns them s.t. the target begins as soon as the obs ends.
      obs_end_pad = tf.zeros([sub_seq_len * num_reps + 1, full_obs_size])
      targ_start_pad = tf.zeros([sub_seq_len + 2, full_targ_size])

      # The mask is zero during the obs and one during the targ.
      mask_off = tf.zeros([sub_seq_len + 2])
      mask_on = tf.ones([sub_seq_len * num_reps + 1])

      obs = tf.concat([obs, obs_end_pad], 0)
      targ = tf.concat([targ_start_pad, targ], 0)
      mask = tf.concat([mask_off, mask_on], 0)

      obs_tensors.append(obs)
      targ_tensors.append(targ)
      mask_tensors.append(mask)

    # End the loop over batch index.
    # Compute how much zero padding is needed to make tensors sequences
    # the same length for all batch elements.
    residual_obs_pad = [
        tf.zeros([residual_length_batch[i], full_obs_size])
        for i in range(batch_size)
    ]
    residual_targ_pad = [
        tf.zeros([residual_length_batch[i], full_targ_size])
        for i in range(batch_size)
    ]
    residual_mask_pad = [
        tf.zeros([residual_length_batch[i]]) for i in range(batch_size)
    ]

    # Concatenate the pad to each batch element.
    obs_tensors = [
        tf.concat([o, p], 0) for o, p in zip(obs_tensors, residual_obs_pad)
    ]
    targ_tensors = [
        tf.concat([t, p], 0) for t, p in zip(targ_tensors, residual_targ_pad)
    ]
    mask_tensors = [
        tf.concat([m, p], 0) for m, p in zip(mask_tensors, residual_mask_pad)
    ]

    # Concatenate each batch element into a single tensor.
    obs = tf.reshape(tf.concat(obs_tensors, 1), obs_batch_shape)
    targ = tf.reshape(tf.concat(targ_tensors, 1), targ_batch_shape)
    mask = tf.transpose(
<<<<<<< HEAD
        a=tf.reshape(tf.concat(mask_tensors, 0), mask_batch_trans_shape))
    return DatasetTensors(obs, targ, mask)
=======
        tf.reshape(tf.concat(mask_tensors, 0), mask_batch_trans_shape))

    self.datasettensor = DatasetTensors(obs, targ, mask)
>>>>>>> f0e95fc3

  def cost(self, logits, targ, mask):
    return masked_sigmoid_cross_entropy(
        logits,
        targ,
        mask,
        time_average=self.time_average_cost,
        log_prob_in_bits=self.log_prob_in_bits)

  def to_human_readable(self, data, model_output=None, whole_batch=False):
    obs = data.observations
    unnormalised_num_reps_flag = self._unnormalise(obs[:,:,-1:]).round()
    obs = np.concatenate([obs[:,:,:-1], unnormalised_num_reps_flag], axis=2)
    data = data._replace(observations=obs)
    return bitstring_readable(data, self.batch_size, model_output, whole_batch)<|MERGE_RESOLUTION|>--- conflicted
+++ resolved
@@ -184,7 +184,8 @@
       norm_max=10,
       log_prob_in_bits=False,
       time_average_cost=False,
-      name='repeat_copy',):
+      name='repeat_copy',
+      dtype=tf.float64):
     """Creates an instance of RepeatCopy task.
 
     Args:
@@ -220,6 +221,7 @@
     self._norm_max = norm_max
     self._log_prob_in_bits = log_prob_in_bits
     self._time_average_cost = time_average_cost
+    self._dtype=dtype
 
   def _normalise(self, val):
     return val / self._norm_max
@@ -375,17 +377,11 @@
     ]
 
     # Concatenate each batch element into a single tensor.
-    obs = tf.reshape(tf.concat(obs_tensors, 1), obs_batch_shape)
-    targ = tf.reshape(tf.concat(targ_tensors, 1), targ_batch_shape)
-    mask = tf.transpose(
-<<<<<<< HEAD
-        a=tf.reshape(tf.concat(mask_tensors, 0), mask_batch_trans_shape))
-    return DatasetTensors(obs, targ, mask)
-=======
-        tf.reshape(tf.concat(mask_tensors, 0), mask_batch_trans_shape))
-
+    obs = tf.cast(tf.reshape(tf.concat(obs_tensors, 1), obs_batch_shape), dtype=self._dtype)
+    targ = tf.cast(tf.reshape(tf.concat(targ_tensors, 1), targ_batch_shape), dtype=self._dtype)
+    mask = tf.cast(tf.transpose(
+        a=tf.reshape(tf.concat(mask_tensors, 0), mask_batch_trans_shape)), dtype=self._dtype)
     self.datasettensor = DatasetTensors(obs, targ, mask)
->>>>>>> f0e95fc3
 
   def cost(self, logits, targ, mask):
     return masked_sigmoid_cross_entropy(
